<<<<<<< HEAD
import os
import json
import asyncio
import requests
from dotenv import load_dotenv
from requests_oauthlib import OAuth1
from aptos_sdk.account import Account
from aptos_sdk_wrapper import (
    get_balance, fund_wallet, transfer, create_token,
    get_transaction, get_account_resources, get_token_balance, execute_view_function, execute_entry_function, get_account_modules, 
)
from swarm import Agent
from typing import List

# Load environment variables first!
load_dotenv()

# Initialize the event loop
loop = asyncio.new_event_loop()
asyncio.set_event_loop(loop)

# Initialize test wallet
wallet = Account.load_key(
    "0x63ae44a3e39c934a7ae8064711b8bac0699ece6864f4d4d5292b050ab77b4f6b")
address = str(wallet.address())

# Load user wallet address from environment
user_wallet = os.getenv('DEVNET_WALLET_ADDRESS')
print(f"Loaded user wallet address: {user_wallet}")  # Debugging output

def get_balance_in_apt_sync(address=None):
    """Get balance for an address or default to user's or agent's address."""
    try:
        target_address = address if address else user_wallet or str(wallet.address())
        return loop.run_until_complete(get_balance(target_address))
    except Exception as e:
        return f"Error getting balance: {str(e)}"

def fund_wallet_in_apt_sync(amount: int, target_address=None):
    """Fund a wallet with APT, defaults to user's or agent's wallet."""
    try:
        if amount is None:
            return "Error: Please specify an amount of APT to fund (maximum 1000 APT)"
        wallet_to_fund = target_address if target_address else user_wallet or str(wallet.address())
        return loop.run_until_complete(fund_wallet(wallet_to_fund, amount))
    except Exception as e:
        return f"Error funding wallet: {str(e)}"
    
def transfer_in_octa_sync(receiver, amount: int, sender=None):
    """Transfer APT, defaults to sending from agent's wallet."""
    try:
        sender_account = sender if sender else wallet
        return loop.run_until_complete(transfer(sender_account, receiver, amount))
    except Exception as e:
        return f"Error transferring funds: {str(e)}"

def create_token_sync(sender, name: str, symbol: str, icon_uri: str,
                      project_uri: str):
    try:
        return loop.run_until_complete(
            create_token(wallet, name, symbol, icon_uri, project_uri))
    except Exception as e:
        return f"Error creating token: {str(e)}"

def get_transaction_sync(txn_hash: str):
    """Synchronous wrapper for getting transaction details."""
    try:
        return loop.run_until_complete(get_transaction(txn_hash))
    except Exception as e:
        return f"Error getting transaction: {str(e)}"

# TODO: modify this function to truncate massive resource JSON return value from accounts with lots of resources
def get_account_resources_sync(address=None):
    """Get resources for an address or default to agent's address."""
    try:
        target_address = address if address else str(wallet.address())
        print(f"target_address: {target_address}")
        return loop.run_until_complete(get_account_resources(target_address))
    except Exception as e:
        return f"Error getting account resources: {str(e)}"
    
# Global dictionary to store ABI results for each wallet
ABI_CACHE = {}

# TODO: double check this works with well with accounts with various amounts of modules
def get_account_modules_sync(address=None, limit: int = 10):
    """Get modules for an address or default to agent's address, with optional limit."""
    try:
        target_address = address if address else str(wallet.address())
        print(f"target_address: {target_address}")
        abi_result = loop.run_until_complete(get_account_modules(target_address, limit))

        # ✅ Store the ABI result in cache
        ABI_CACHE[target_address] = abi_result.get("modules", [])

        return abi_result
    except Exception as e:
        return f"Error getting account modules: {str(e)}"

def get_token_balance_sync(address: str, creator_address: str, collection_name: str, token_name: str):
    """Synchronous wrapper for getting token balance."""
    try:
        return loop.run_until_complete(
            get_token_balance(address, creator_address, collection_name, token_name))
    except Exception as e:
        return f"Error getting token balance: {str(e)}"

def execute_view_function_sync(function_id: str, type_args: List[str], args: List[str]) -> dict:
    """
    Synchronous wrapper for executing a Move view function.
    Automatically handles empty arguments and provides detailed error feedback.
    Args:
        function_id: The full function ID (e.g., '0x1::coin::balance').
        type_args: List of type arguments for the function.
        args: List of arguments to pass to the function.
    Returns:
        dict: The result of the view function execution.
    """
    try:
        # Ensure type_args and args are lists (empty if not provided)
        type_args = type_args or []
        args = args or []

        # Debugging: Show what’s being sent
        print(f"Executing view function: {function_id}")
        print(f"Type arguments: {type_args}")
        print(f"Arguments: {args}")

        # Call the async function and return the result
        result = loop.run_until_complete(execute_view_function(function_id, type_args, args))
        return result
    except Exception as e:
        # Improved error message
        return {"error": f"Error executing view function: {str(e)}"}


# New function to execute entry functions
def execute_entry_function_sync(function_id: str, type_args: List[str], args: List[str]) -> dict:
    """
    Executes a Move entry function synchronously, using cached ABI when possible.

    Args:
        function_id: The full function ID (e.g., '0x1::coin::transfer').
        type_args: A list of type arguments for the function (if any).
        args: A list of arguments to pass to the function.

    Returns:
        dict: The transaction hash if successful, otherwise an error message.
    """
    try:
        # ✅ Retrieve ABI from cache if available
        module_address, _ = function_id.split("::", 1) # module address
        abi_cache = ABI_CACHE.get(module_address, [])

        # ✅ Pass cached ABI to avoid unnecessary API calls
        result = loop.run_until_complete(
            execute_entry_function(wallet, function_id, type_args, args, abi_cache=abi_cache, optional_fetch_abi=False)
        )
        return result
    except Exception as e:
        return {"error": f"Error executing entry function: {str(e)}"}

def close_event_loop():
    loop.close()

# Initialize the agent with OpenAI integration
aptos_agent = Agent(
    name="Aptos Agent",
    model="gpt-4",
    api_key=os.getenv('OPENAI_API_KEY'),
    instructions=(
        f"You are a helpful agent that can interact on-chain on the Aptos Layer 1 blockchain using the Aptos Python SDK. The dev may speak to you in first person: for example 'look up my address modules', you should use {user_wallet}. "
        "You can create custom Move modules or teach the user how, and can transfer your assets to the user, you probably have their address, check your variables for user_wallet. "
        "When funding wallets, you must specify an amount in APT (maximum 1000 APT). For example: fund_wallet_in_apt_sync(100). "
        "After funding a wallet or doing a transaction always report back as much as you can, and be sure to provide a transaction hash beginning with 0x... "
        "Currently you can't perform token swaps. If you ever need to know your address, it is "
        f"{str(wallet.address())}. "
        "If the user asks for their wallet address, check if 'user_wallet' is set. If it is, provide it by saying: "
        f"'Your wallet address is {user_wallet}'. "
        "If 'user_wallet' is not set, inform the user that you don't have access to their wallet address and suggest they provide it. "
        "When looking up transaction details, you can consult the previous message you sent, perhaps reporting on a status, and ensure you use the correct transaction hash. "
        "If you mistakenly use a wallet address instead of a transaction hash, apologize and try scanning the conversation for the appropriate transaction hash and see what you used instead. "
        "If you can't find the transaction hash the user wants, apologize and ask for it. "
        "When looking up account resources, be sure to list out the account address (or note if it's still the same as the authentication key) with all the relevant details, summarize and offer to explain things. "
        "When looking up account modules, if there are many modules, you may get truncated data. Let the user know. "
        "Provide only 1 (ONE) non-markdown url where they can see all of the modules in that account using the Explorer (NOT A LINK, just the text, NOT MARKDOWN): 'https://explorer.aptoslabs.com/account/(account_address)/modules/code/(name_of_a_module)?network=devnet'. "
        "When returning a url for looking up modules, just share one link, they will see the other modules on the left hand side of the screen in Explorer, so just need one url. "
        "If something is wrong with funding your or their account, the user can request them from the Aptos Devnet Faucet or use the Aptos CLI. "
        "You, as an AI Agent, have the ability to execute view functions on chain if you know what the shape of the function is. "
        "You can also deploy your own Move-based tokens, NFTs, and interact with them although you don't have those functions. After it fails, give the error message and suggest they keep building or let us know they love this tutorial"
        "If someone asks you to do something you can't do, you can say so and encourage them to implement it themselves using the Aptos SDK. Ask if they want your help writing example functions, etc. "
        "Recommend they visit aptos.dev for more information. You share links just as a url which may be clickable depending on the users terminal. "
        "After deploying a token, you can provide them a plaintext url like this but with the (transaction hash) placed in there "
        "'https://explorer.aptoslabs.com/txn/(transaction_hash)/payload?network=devnet', where they can see it on the explorer for themselves "
        "and then you can also offer to look up the hash to confirm if they want to stay with you. "
        "DO NOT USE BRACKETS FOR LINKS. Counter example: [text](link) is WRONG. The expected result is just link."
        "You can also offer to help them implement it by writing the function and instructing them to add it to the agents.py file."
        "Your normal responses are not formatted in markdown or anything. "
        "DO NOT USE MARKDOWN BOLD ** OR ITALICS. Counter example:  **Function Name**: check_access is WRONG. The expected result is just Function Name: check_access. "

    ),
    functions=[
        fund_wallet_in_apt_sync, get_balance_in_apt_sync,
        transfer_in_octa_sync, create_token_sync, get_transaction_sync, get_account_resources_sync, get_token_balance_sync, get_account_modules_sync,
        execute_view_function_sync, execute_entry_function_sync
=======
from dotenv import load_dotenv
load_dotenv() 
import os
import json
import asyncio
import requests
from requests_oauthlib import OAuth1
from aptos_sdk.account import Account
from aptos_sdk_wrapper import get_balance, fund_wallet, transfer, create_token
from swarm import Agent

# Initialize the event loop
loop = asyncio.new_event_loop()
asyncio.set_event_loop(loop)

# Generate a new wallet
#do not do this in production, for experimental purposes only
wallet = Account.load_key(
    "0x63ae44a3e39c934a7ae8064711b8bac0699ece6864f4d4d5292b050ab77b4f6b")
address = str(wallet.address())


def get_weather(location, time="now"):
    """Get the current weather in a given location. Location MUST be a city."""
    return json.dumps({
        "location": location,
        "temperature": "65",
        "time": time
    })


def send_email(recipient, subject, body):
    print("Sending email...")
    print(f"To: {recipient}\nSubject: {subject}\nBody: {body}")
    return "Sent!"


def fund_wallet_in_apt_sync(amount: int):
    try:
        return loop.run_until_complete(fund_wallet(address, amount))
    except Exception as e:
        return f"Error funding wallet: {str(e)}"


def get_balance_in_apt_sync():
    try:
        return loop.run_until_complete(get_balance(address))
    except Exception as e:
        return f"Error getting balance: {str(e)}"


def transfer_in_octa_sync(sender, receiver, amount: int):
    try:
        return loop.run_until_complete(transfer(sender, receiver, amount))
    except Exception as e:
        return f"Error transferring funds: {str(e)}"


def create_token_sync(sender, name: str, symbol: str, icon_uri: str,
                      project_uri: str):
    try:
        return loop.run_until_complete(
            create_token(wallet, name, symbol, icon_uri, project_uri))
    except Exception as e:
        return f"Error creating token: {str(e)}"


def post_tweet(tweet_text: str):
    url = "https://api.twitter.com/2/tweets"

    auth = OAuth1(os.environ.get("TWITTER_API_KEY"),
                  os.environ.get("TWITTER_API_SECRET"),
                  os.environ.get("TWITTER_ACCESS_TOKEN"),
                  os.environ.get("TWITTER_ACCESS_TOKEN_SECRET"))
    payload = {"text": tweet_text}

    try:
        response = requests.post(url, auth=auth, json=payload)
        response.raise_for_status()
        return response.json()
    except Exception as e:
        print(f"Error creating token: {str(e)}")
        return f"Error posting tweet: {str(e)}"


def close_event_loop():
    loop.close()


aptos_agent = Agent(
    name="Aptos Agent",
    model="gpt-4o",
    api_key=os.getenv('OPENAI_API_KEY'),
    instructions=
    ("You are a helpful agent that can interact on-chain on the Aptos Layer 1 blockchain using the Aptos SDK. "
     "You can create custom Move modules, transfer assets, "
     "and perform token swaps. If you ever need to know your address, it is {address}. "
     "If you ever need test funds, you can request them from the Aptos Testnet Faucet. "
     "You can also deploy your own Move-based tokens, NFTs, and interact with them. "
     "If someone asks you to do something you can’t do, you can say so and encourage them to implement it themselves using the Aptos SDK. "
     "Recommend they visit aptos.dev for more information. "
     "You can also offer to help them implement it by writing the function and instructing them to add it to the agents.py file and your list of callable functions."
     ),
    functions=[
        fund_wallet_in_apt_sync, get_balance_in_apt_sync,
        transfer_in_octa_sync, create_token_sync, post_tweet
>>>>>>> 77538c2f
    ],
)<|MERGE_RESOLUTION|>--- conflicted
+++ resolved
@@ -1,4 +1,3 @@
-<<<<<<< HEAD
 import os
 import json
 import asyncio
@@ -204,113 +203,5 @@
         fund_wallet_in_apt_sync, get_balance_in_apt_sync,
         transfer_in_octa_sync, create_token_sync, get_transaction_sync, get_account_resources_sync, get_token_balance_sync, get_account_modules_sync,
         execute_view_function_sync, execute_entry_function_sync
-=======
-from dotenv import load_dotenv
-load_dotenv() 
-import os
-import json
-import asyncio
-import requests
-from requests_oauthlib import OAuth1
-from aptos_sdk.account import Account
-from aptos_sdk_wrapper import get_balance, fund_wallet, transfer, create_token
-from swarm import Agent
-
-# Initialize the event loop
-loop = asyncio.new_event_loop()
-asyncio.set_event_loop(loop)
-
-# Generate a new wallet
-#do not do this in production, for experimental purposes only
-wallet = Account.load_key(
-    "0x63ae44a3e39c934a7ae8064711b8bac0699ece6864f4d4d5292b050ab77b4f6b")
-address = str(wallet.address())
-
-
-def get_weather(location, time="now"):
-    """Get the current weather in a given location. Location MUST be a city."""
-    return json.dumps({
-        "location": location,
-        "temperature": "65",
-        "time": time
-    })
-
-
-def send_email(recipient, subject, body):
-    print("Sending email...")
-    print(f"To: {recipient}\nSubject: {subject}\nBody: {body}")
-    return "Sent!"
-
-
-def fund_wallet_in_apt_sync(amount: int):
-    try:
-        return loop.run_until_complete(fund_wallet(address, amount))
-    except Exception as e:
-        return f"Error funding wallet: {str(e)}"
-
-
-def get_balance_in_apt_sync():
-    try:
-        return loop.run_until_complete(get_balance(address))
-    except Exception as e:
-        return f"Error getting balance: {str(e)}"
-
-
-def transfer_in_octa_sync(sender, receiver, amount: int):
-    try:
-        return loop.run_until_complete(transfer(sender, receiver, amount))
-    except Exception as e:
-        return f"Error transferring funds: {str(e)}"
-
-
-def create_token_sync(sender, name: str, symbol: str, icon_uri: str,
-                      project_uri: str):
-    try:
-        return loop.run_until_complete(
-            create_token(wallet, name, symbol, icon_uri, project_uri))
-    except Exception as e:
-        return f"Error creating token: {str(e)}"
-
-
-def post_tweet(tweet_text: str):
-    url = "https://api.twitter.com/2/tweets"
-
-    auth = OAuth1(os.environ.get("TWITTER_API_KEY"),
-                  os.environ.get("TWITTER_API_SECRET"),
-                  os.environ.get("TWITTER_ACCESS_TOKEN"),
-                  os.environ.get("TWITTER_ACCESS_TOKEN_SECRET"))
-    payload = {"text": tweet_text}
-
-    try:
-        response = requests.post(url, auth=auth, json=payload)
-        response.raise_for_status()
-        return response.json()
-    except Exception as e:
-        print(f"Error creating token: {str(e)}")
-        return f"Error posting tweet: {str(e)}"
-
-
-def close_event_loop():
-    loop.close()
-
-
-aptos_agent = Agent(
-    name="Aptos Agent",
-    model="gpt-4o",
-    api_key=os.getenv('OPENAI_API_KEY'),
-    instructions=
-    ("You are a helpful agent that can interact on-chain on the Aptos Layer 1 blockchain using the Aptos SDK. "
-     "You can create custom Move modules, transfer assets, "
-     "and perform token swaps. If you ever need to know your address, it is {address}. "
-     "If you ever need test funds, you can request them from the Aptos Testnet Faucet. "
-     "You can also deploy your own Move-based tokens, NFTs, and interact with them. "
-     "If someone asks you to do something you can’t do, you can say so and encourage them to implement it themselves using the Aptos SDK. "
-     "Recommend they visit aptos.dev for more information. "
-     "You can also offer to help them implement it by writing the function and instructing them to add it to the agents.py file and your list of callable functions."
-     ),
-    functions=[
-        fund_wallet_in_apt_sync, get_balance_in_apt_sync,
-        transfer_in_octa_sync, create_token_sync, post_tweet
->>>>>>> 77538c2f
     ],
 )